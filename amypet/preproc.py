--- conflicted
+++ resolved
@@ -548,22 +548,13 @@
     atl_im = nimpa.getnii(finvatl[0])
 
     # > get a probability mask for cerebellar GM
-<<<<<<< HEAD
+
     if refvoi_idx is not None:
         refmsk = np.zeros(petdct['im'].shape, dtype=np.float32)
         for mi in refvoi_idx:
             print(mi)
             msk = atl_im==mi
             refmsk += msk*gm_msk
-=======
-    crbmsk = np.zeros(petdct['shape'], dtype=np.float32)
-    for mi in range(91,113):
-        print(mi)
-        msk = atl_im==mi
-        crbmsk += msk*gm_msk
-
-    #matshow(crbmsk[150,...])
->>>>>>> 1a9e0710
 
     # > probability mask for chosen VOI
     if refvoi_name is not None:
