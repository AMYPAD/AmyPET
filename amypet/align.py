'''
Aligning tools for PET dynamic frames
'''

__author__ = "Pawel Markiewicz"
__copyright__ = "Copyright 2022-3"

import logging as log
import os
import shutil
from datetime import datetime
from pathlib import Path
from subprocess import run
import copy

from itertools import combinations
import dcm2niix
import numpy as np
import spm12
from miutil.imio import nii
from miutil import hasext
from niftypet import nimpa



from .utils import get_atlas
from .ur_tools import preproc_ur
from .preproc import id_acq

# > tracer in different radionuclide group
f18group = ['fbb', 'fbp', 'flute']
c11group = ['pib']

# > list of registration/motion metrics for alignment
reg_metric_list = ['rss', 'adst']

log.basicConfig(level=log.WARNING, format=nimpa.LOG_FORMAT)


#--------------------------------------------------------------------
def save4dnii(lfrm, fnii, descrip='AmyPET generated', retarr=True):
    '''
    Save 4D NIfTI image from a list of files of consecutive 
    frames `lfrm` to file path `fnii`.
    '''

    # > number of frames for the whole study
    nfrm4d = len(lfrm)
    tmp = nimpa.getnii(lfrm[0], output='all')
    niia = np.zeros((nfrm4d,)+tmp['shape'], dtype=np.float32)
    for i, frm in enumerate(lfrm):
        im_ = nimpa.getnii(frm)
        # > remove NaNs if any
        im_[np.isnan(im_)] = 0
        niia[i, ...] = im_

    # > save aligned frames
    nimpa.array2nii(
        niia,
        tmp['affine'],
        fnii,
        descrip=descrip,
        trnsp=(tmp['transpose'].index(0),
               tmp['transpose'].index(1),
               tmp['transpose'].index(2)),
        flip=tmp['flip'])

    if retarr:
        return niia
    else:
        return None


#--------------------------------------------------------------------
def align_frames(
    fniis,
    times,
    fref,
    Cnt,
    reg_tool='spm',
    save4d=True,
    f4d=None,
    outpath=None):
    '''
    Align frames by mashing the short ones as defined by the threshold.
    Arguments:
    fniis:      list of PET frames for alignment
    times:      is a list or an array of start/stop (2D list/array) or
                a 1D time duration list/array.
    fref:       the NIfTI file of a reference frame to which registration/
                alignment is performed.
    reg_tool:   the software used for registration/alignment, by default
                it is SPM ('spm'), alternatively it can be DIPY ('dipy').
    saved4d:    if True, saves aligned frames into a one 4D NIfTI file.
    f4d:        the file name of the 4D output NIfTI file.
    reg_fwhm:   FWHM of the smoothing used for reference and floating 
                images in registration.
    reg_costfun:the registration cost function, by default the normalised
                mutual information, 'nmi'.

    '''


    # > the FWHM of the Gaussian kernel used for smoothing the images before registration and only for registration purposes.
    reg_fwhm = Cnt['align']['reg_fwhm']
    # > the threshold above which registration transformation is deemed to represent motion (not noise); based on a metric
    # > of combined rotations and translations or average distance (rigid body).
    reg_thrshld = Cnt['align']['reg_thrshld']
    reg_costfun = Cnt['align']['reg_costfun']
    # > the shortest PET frame to be used for registration in the alignment process.
    frm_lsize = Cnt['align']['frame_min_dur']
    reg_metric = Cnt['align']['reg_metric']


    if reg_metric not in reg_metric_list:
        raise ValueError('Unrecognised registration metric.')


    if reg_tool=='dipy':
        if reg_metric=='rss':
            log.warning('`rss` is not supported option for DIPY registration - switching to `adst`')
            reg_metric='adst'


    # > number of frames
    nfrm = len(fniis)

    if isinstance(times, list) or isinstance(times, np.ndarray):
        tmp = np.array(times)
        if tmp.ndim==2:
            ts = tmp
            dur = np.zeros(nfrm)
            dur = np.array([t[1]-t[0] for t in ts])
        else:
            raise ValueError('unrecognised dimension for frame times')

        if len(dur)!=len(fniis):
            raise ValueError('the number of frames must be the same as number of frame time definitions')
    else:
        raise ValueError('unrecognised frame times')


    #----------------------------------
    # > output dictionary
    outdct = {}

    if outpath is None:
        opth = Path(fniis[0]).parent
    else:
        opth = Path(outpath)

    mniidir = opth/'mashed'
    rsmpl_opth = mniidir/'aligned'
    nimpa.create_dir(mniidir)
    nimpa.create_dir(rsmpl_opth)
    #----------------------------------
    

    # > short frame size for registration (in seconds)
    frms_l = dur<frm_lsize

    # > number of frames to be mashed for registration
    nmfrm = np.sum(frms_l)

    # > number of resulting mashed frame sets, e.g., the consecutive frames can be mashed into one or more frames
    nset = int(np.floor(np.sum(dur[frms_l])/frm_lsize))

    # > overall list of mashed frames and normal frames which are longer than `frm_lsize`
    mfrms = []

    nmfrm_chck = 0
    # > mashing frames for registration
    for i in range(nset):
        sfrms = ts[:,1]<=(i+1)*frm_lsize
        sfrms *= ts[:,1]> i*frm_lsize

        # > list of keys of frames to be mashed
        ifrm = [i for i in range(nfrm) if sfrms[i]]

        # > append to the overall list of mashed frames
        mfrms.append(ifrm)

        # > update the overall number of frames to be mashed
        nmfrm_chck += len(ifrm)


    # >> CHECKS >>
    #---------------------
    if nmfrm_chck!=nmfrm:
        raise ValueError('Mashing frames inconsistent: number of frames to be mashed incorrectly established.')
    #---------------------
    # > add the normal length (not mashed) frames
    for i,frm in enumerate(~frms_l):
        if frm:
            mfrms.append([i])
            nmfrm_chck += 1
    #---------------------
    if nmfrm_chck!=nfrm:
        raise ValueError('Mashing frames inconsistency: number of overall frames, including mashed, is incorrectly established.')
    #---------------------
    # << <<


    # > the output file paths of mashed frames
    mfrms_out = []

    # > generate NIfTI series of mashed frames for registration
    for mgrp in mfrms:

        # > image holder
        tmp = nimpa.getnii(fniis[mgrp[0]], output='all')
        im = np.zeros(tmp['shape'], dtype=np.float32)
        
        for i in mgrp:
            im += nimpa.getnii(fniis[i])

        # > output file path and name
        fout = mniidir/(f'mashed_n{len(mgrp)}_' + fniis[mgrp[0]].name)

        # > append the mashed frames output file path
        mfrms_out.append(fout)

        nimpa.array2nii(
            im,
            tmp['affine'],
            fout,
            descrip='mashed PET frames for registration',
            trnsp=tmp['transpose'],
            flip=tmp['flip'])

    if len(mfrms_out)!=len(mfrms):
        raise ValueError('The number of generated mashed frames is inconsistent with the intended mashed frames')


    outdct['mashed_frame_idx'] = mfrms
    outdct['mashed_files'] = mfrms_out

    # > initialise the array for metric of registration result (sum of angles+translations)
    R = np.zeros(len(mfrms_out))

    # > similar metric but uses a sampled average distance imposed by the affine transformation
    D = np.zeros(len(mfrms_out))

    # > full rotations and translations for mashed and full frames
    RT = np.zeros((len(mfrms_out), 6), dtype=np.float32)
    RTf= np.zeros((nfrm, 6), )

    # > affine file outputs
    S = [None for _ in range(len(mfrms_out))]

    # > aligned/resampled file names
    faligned = [None for _ in range(nfrm)]

    # > counter for base frames
    fi = 0

    # > register the mashed frames to the reference (UR/SUVr frame by default)
    for mi, mfrm in enumerate(mfrms_out):

        # # > make sure the images are not compressed, i.e., ending with .nii
        # if not mfrm.name.endswith('.nii'):
        #     raise ValueError('The mashed frame files should be uncompressed NIfTI')

        # > pick the reference point as the centre of mass of the floating imaging (used in `D`)
        _, com_ = nimpa.centre_mass_rel(mfrm)

        if reg_tool=='spm':
            # > register mashed frames to the reference
            spm_res = nimpa.coreg_spm(fref, mfrm, fwhm_ref=reg_fwhm, fwhm_flo=reg_fwhm,
                                      fwhm=[13, 13], costfun=reg_costfun,
                                      fcomment=f'_mashed_ref-mfrm', outpath=mniidir,
                                      visual=0, save_arr=False, del_uncmpr=True, pickname='flo')

            S[mi] = (spm_res['faff'])

            RT[mi,:] = np.concatenate((spm_res['rotations'], spm_res['translations']), axis=0)
            rot_ss = np.sum((180 * spm_res['rotations'] / np.pi)**2)**.5
            trn_ss = np.sum(spm_res['translations']**2)**.5
            R[mi] = rot_ss + trn_ss

            # > average distance due to transformation/motion
            D[mi] = nimpa.aff_dist(spm_res['affine'], com_)

        elif reg_tool=='dipy':
            # > register mashed frames to the reference using DIPY
            dipy_res = nimpa.affine_dipy(
                fref,
                mfrm,
                metric='MI',
                outpath=mniidir,
                fcomment=f'_mashed_ref-mfrm',
                rfwhm=reg_fwhm,
                ffwhm=reg_fwhm)

            S[mi] = (dipy_res['faff'])

            # > average distance due to transformation/motion
            D[mi] = nimpa.aff_dist(dipy_res['affine'], com_)
            

        # > align each frame through resampling 
        for i in mfrms[mi]:

            # > get the rotation and translation parameters for each frame
            RTf[i,:] = RT[mi,:]

            if (R[mi]>reg_thrshld) * (reg_metric=='rss') or (D[mi]>reg_thrshld) * (reg_metric=='adst'):
                # > resample images for alignment

                if reg_tool=='spm':
                    faligned[fi] = nimpa.resample_spm(
                        fref,
                        fniis[i],
                        S[mi],
                        intrp=1.,
                        outpath=rsmpl_opth,
                        pickname='flo',
                        del_ref_uncmpr=True,
                        del_flo_uncmpr=True,
                        del_out_uncmpr=True,
                    )
                elif reg_tool=='dipy':

                    rsmpld = nimpa.resample_dipy(
                        fref,
                        fniis[i],
                        faff=S[mi],
                        outpath=rsmpl_opth,
                        pickname='flo',
                        intrp=1)

                    faligned[fi] = rsmpld['fnii']

            else:
                faligned[fi] = rsmpl_opth/fniis[i].name
                shutil.copyfile(fniis[i], faligned[fi])

            fi += 1


    outdct['affines'] = S
    outdct['metric'] = R
    outdct['metric2'] = D
    # > for every frame:
    outdct['rot_trans'] = RTf
    outdct['faligned'] = faligned

    if save4d:
        if f4d is not None and Path(f4d).parent.is_dir():
            falign_nii = f4d
        else:
            falign_nii = opth/'aligned_via_mashing_using_ref_4D.nii.gz'

        niia = save4dnii(faligned, falign_nii, descrip='AmyPET-aligned frames', retarr=True)

        outdct['f4d'] = falign_nii
        outdct['im4d'] = niia

    return outdct


# =====================================================================
def align(niidat,
          Cnt,
          reg_tool='spm',
          com_correction=True,
          outpath=None,
          use_stored=True):

    ''' align all the frames in static, dynamic or coffee-break
        acquisitions.
    '''

    if outpath is None and 'outpath' not in niidat:
        k = niidat['descr'][0]['frms'][0]
        opth = niidat['series'][0][k]['fnii'].parent
    elif outpath is not None:
        opth = Path(outpath)
        nimpa.create_dir(opth)
    elif 'outpath' in niidat:
        opth = Path(niidat['outpath'])


    #~~~~~~~~~~~~~~~~~~~~~~~~~~~~~~~~~~~~~~~~~~~~~~~~~~~~~~~~~~~~~~~~~~~~~
    # IDENTIFY UR/STATIC SERIES DATA
    #~~~~~~~~~~~~~~~~~~~~~~~~~~~~~~~~~~~~~~~~~~~~~~~~~~~~~~~~~~~~~~~~~~~~~
    stat_tdata = id_acq(niidat, acq_type='ur')
    #~~~~~~~~~~~~~~~~~~~~~~~~~~~~~~~~~~~~~~~~~~~~~~~~~~~~~~~~~~~~~~~~~~~~~


    #~~~~~~~~~~~~~~~~~~~~~~~~~~~~~~~~~~~~~~~~~~~~~~~~~~~~~~~~~~~~~~~~~~~~~
    # ALIGN PET FRAMES FOR STATIC/DYNAMIC IMAGING
    #~~~~~~~~~~~~~~~~~~~~~~~~~~~~~~~~~~~~~~~~~~~~~~~~~~~~~~~~~~~~~~~~~~~~~
    # > align the PET frames around the equilibrium static scan/uptake ration (UR)
    aligned_ur = align_ur(
        stat_tdata,
        Cnt,
        reg_tool=reg_tool,
        com_correction=com_correction,
        outpath=opth,
        use_stored=use_stored)


    # > align for all dynamic frames (if any remaining)
    aligned_dyn = align_break(
        niidat,
        aligned_ur,
        Cnt,
        reg_tool=reg_tool,
        use_stored=use_stored)
    #~~~~~~~~~~~~~~~~~~~~~~~~~~~~~~~~~~~~~~~~~~~~~~~~~~~~~~~~~~~~~~~~~~~~~

    return aligned_dyn



# =====================================================================
def align_ur(
    stat_tdata,
    Cnt,
    reg_tool='spm',
    outpath=None,
    save_not_aligned=True,
    use_stored=False,
    com_correction=True,
    save_params=False,
):
    '''
    Align uptake ration (UR, aka SUVr) frames after conversion to NIfTI format.

    Arguments:
    - com_correction: centre-of-mass correction - moves the coordinate system to the 
                centre of the spatial image intensity distribution.
    - save_params:  save all the rotations and translations into a 3D matrix
    - reg_tool:     the registration tool/method; SPM by default ('spm'), DIPY as
                    an alternative ('dipy')
    - reg_metric:   metric used in evaluating the amount motion when deciding
                    motion correction. reg_tool='adst' does average sampled distance;
                    the other option is the summed root sum square of
                    translations and rotations, 'rss', available only for SPM.

    '''

    # > the FWHM of the Gaussian kernel used for smoothing the images before registration and only for registration purposes.
    reg_fwhm = Cnt['align']['reg_fwhm']
    # > the metric and threshold for the registration/motion when deciding to apply the transformation
    reg_metric  = Cnt['align']['reg_metric']
    reg_thrshld = Cnt['align']['reg_thrshld']
    reg_costfun = Cnt['align']['reg_costfun']
    

    if reg_metric not in reg_metric_list:
        raise ValueError('Unrecognised registration metric.')


    if reg_tool=='dipy':
        if reg_metric=='rss':
            log.warning('`rss` is not supported option for DIPY registration - switching to `adst`')
            reg_metric='adst'


    if outpath is None:
        align_out = stat_tdata[stat_tdata['descr']['frms'][0]]['fnii'].parent.parent
    else:
        align_out = Path(outpath)


    # > number of PET frames in series with static/UR data
    nfrm = len(stat_tdata['descr']['frms'])

    # > Nnumber of frames for uptake ratio image (UR/SUVr)
    nsfrm = len(stat_tdata['descr']['ur']['frms'])


    # > NIfTI output folder
    niidir = align_out / 'NIfTI_aligned'
    niidir_i = niidir / 'intermediate'
    nimpa.create_dir(niidir)
    nimpa.create_dir(niidir_i)

    # > folder of resampled and aligned NIfTI files (SPM)
    rsmpl_opth = niidir / 'SPM-aligned'
    nimpa.create_dir(rsmpl_opth)

    tmp = stat_tdata[stat_tdata['descr']['frms'][0]]
    if 'tstudy' in tmp:
        t_ = 'study-'+tmp['tstudy']
    elif 'tacq' in tmp:
        t_ = 'acq-'+tmp['tacq']
    else:
        t_ = ''

    # > re-aligned output file names and output dictionary
<<<<<<< HEAD
    faligned   = f'UR-aligned_{nsfrm}-summed-frames_' + nimpa.rem_chars(stat_tdata[stat_tdata['descr']['frms'][0]]['series']) + '.nii.gz'
    faligned_c = f'UR-aligned_{nsfrm}-summed-frames_' + com_correction*('CoM_') + nimpa.rem_chars(stat_tdata[stat_tdata['descr']['frms'][0]]['series']) + '.nii.gz'
    faligned_s = f'Aligned-{nfrm}-frames-to-UR_' + nimpa.rem_chars(stat_tdata[stat_tdata['descr']['frms'][0]]['series']) + '.nii.gz'
    falign_dct = f'Aligned-{nfrm}-frames-to-UR_{t_}_' + nimpa.rem_chars(stat_tdata[stat_tdata['descr']['frms'][0]]['series'])+'.npy'
=======
    faligned   = f'SUVr-aligned_{nsfrm}-frames_' + nimpa.rem_chars(stat_tdata[stat_tdata['descr']['frms'][0]]['series']) + '.nii.gz'
    faligned_c = f'SUVr-aligned_{nsfrm}-frames_' + com_correction*('CoM_') + nimpa.rem_chars(stat_tdata[stat_tdata['descr']['frms'][0]]['series']) + '.nii.gz'
    faligned_s = f'Aligned-{nfrm}-frames-to-SUVr_' + nimpa.rem_chars(stat_tdata[stat_tdata['descr']['frms'][0]]['series']) + '.nii.gz'
    falign_dct = f'Aligned-{nfrm}-frames-to-SUVr_{t_}_' + nimpa.rem_chars(stat_tdata[stat_tdata['descr']['frms'][0]]['series'])+'.npy'
>>>>>>> 3a4d9509
    faligned = niidir_i/faligned
    faligned_s = niidir / faligned_s
    faligned_c = niidir_i / faligned_c
    falign_dct = niidir / falign_dct

    # > the same for the not aligned frames, if requested
    fnotaligned = 'UR_NOT_aligned_' + nimpa.rem_chars(stat_tdata[stat_tdata['descr']['frms'][0]]['series']) + '.nii.gz'
    fnotaligned = niidir_i / fnotaligned

    # > Matrices: motion metric + paths to affine
    R = S = None

    outdct = None

    # > check if the file exists
    if not use_stored or not falign_dct.is_file():

        # -----------------------------------------------
        # > list all NIfTI files
        nii_frms = []
        for k in stat_tdata['descr']['ur']['frms']:
            nii_frms.append(stat_tdata[k]['fnii'])
        # -----------------------------------------------

        # -----------------------------------------------
        # > CORE ALIGNMENT OF UR (SUVr) FRAMES:

        # > frame-based motion metric (rotations+translation)
        R = np.zeros((len(nii_frms), len(nii_frms)), dtype=np.float32)
        # > average sampled distance alternative metric
        D = np.zeros((len(nii_frms), len(nii_frms)), dtype=np.float32)

        # > paths to the affine files
        S = [[None for _ in range(len(nii_frms))] for _ in range(len(nii_frms))]

        # > go through all possible combinations of frame registration
        for c in combinations(stat_tdata['descr']['ur']['frms'], 2):
            frm0 = stat_tdata['descr']['ur']['frms'].index(c[0])
            frm1 = stat_tdata['descr']['ur']['frms'].index(c[1])

            fnii0 = nii_frms[frm0]
            fnii1 = nii_frms[frm1]

            log.info(f'2-way registration of frame #{frm0} and frame #{frm1}')

            if reg_tool=='spm':
                #....................................................
                # > one way registration (1)
                spm_res = nimpa.coreg_spm(
                                fnii0,
                                fnii1,
                                fwhm_ref=reg_fwhm,
                                fwhm_flo=reg_fwhm,
                                fwhm=[13, 13],
                                costfun=reg_costfun,
                                fcomment=f'_combi_{frm0}-{frm1}',
                                outpath=niidir,
                                visual=0,
                                save_arr=False,
                                del_uncmpr=True)

                rot_ss = np.sum((180 * spm_res['rotations'] / np.pi)**2)**.5
                trn_ss = np.sum(spm_res['translations']**2)**.5
                R[frm0, frm1] = rot_ss + trn_ss

                # > pick the reference point as the centre of mass of the floating imaging (used in `D`)
                _, com_ = nimpa.centre_mass_rel(fnii1)
                # > average distance due to transformation/motion
                D[frm0, frm1] = nimpa.aff_dist(spm_res['affine'], com_)

                S[frm0][frm1] = spm_res['faff']


                # > the other way registration
                spm_res = nimpa.coreg_spm(
                                fnii1,
                                fnii0,
                                fwhm_ref=reg_fwhm,
                                fwhm_flo=reg_fwhm,
                                fwhm=[13, 13],
                                costfun=reg_costfun,
                                fcomment=f'_combi_{frm1}-{frm0}',
                                outpath=niidir,
                                visual=0,
                                save_arr=False,
                                del_uncmpr=True)

                rot_ss = np.sum((180 * spm_res['rotations'] / np.pi)**2)**.5
                trn_ss = np.sum(spm_res['translations']**2)**.5
                R[frm1, frm0] = rot_ss + trn_ss
                
                # > pick the reference point as the centre of mass of the floating imaging (used in `D`)
                _, com_ = nimpa.centre_mass_rel(fnii0)
                # > average distance due to transformation/motion
                D[frm1, frm0] = nimpa.aff_dist(spm_res['affine'], com_)

                S[frm1][frm0] = spm_res['faff']
                #....................................................

            

            elif reg_tool=='dipy':
                #....................................................
                # > 1st way of registration using DIPY
                dipy_res = nimpa.affine_dipy(
                                fnii0,
                                fnii1,
                                rfwhm=reg_fwhm,
                                ffwhm=reg_fwhm,
                                outpath=niidir,
                                fcomment=f'_combi_{frm0}-{frm1}')

                S[frm0][frm1] = (dipy_res['faff'])

                # > average distance due to transformation/motion
                _, com_ = nimpa.centre_mass_rel(fnii1)
                D[frm0, frm1] = nimpa.aff_dist(dipy_res['affine'], com_)


                # > 2nd way of registration using DIPY
                dipy_res = nimpa.affine_dipy(
                                fnii1,
                                fnii0,
                                rfwhm=reg_fwhm,
                                ffwhm=reg_fwhm,
                                outpath=niidir,
                                fcomment=f'_combi_{frm1}-{frm0}')

                S[frm1][frm0] = (dipy_res['faff'])

                # > average distance due to transformation/motion
                _, com_ = nimpa.centre_mass_rel(fnii0)
                D[frm1, frm0] = nimpa.aff_dist(dipy_res['affine'], com_)
                #....................................................



        # > FIND THE REFERENCE FRAME
        # > sum frames along floating frames
        fsum = np.sum(R, axis=0)
        fsumd= np.sum(D, axis=0)

        # > sum frames along reference frames
        rsum = np.sum(R, axis=1)
        rsumd= np.sum(D, axis=1)

        # > reference frame for UR composite frame
        rfrm = np.argmin(fsum + rsum)
        rfrmd= np.argmin(fsumd + rsumd)

        print('reference frame using rss', rfrm)
        print('reference frame using adst', rfrmd)

        niiref = nimpa.getnii(nii_frms[rfrm], output='all')

        # > initialise target aligned UR image
        niiim = np.zeros((len(nii_frms),) + niiref['shape'], dtype=np.float32)

        # > copy in the target frame for UR composite
        niiim[rfrm, ...] = niiref['im']

        # > aligned individual frames, starting with the reference 
        fnii_aligned = [nii_frms[rfrm]]

        for ifrm in range(len(nii_frms)):
            
            # > ignore the reference frame already dealt with
            if ifrm == rfrm:
                continue

            # > check if the motion for this frame is large enough to warren correction
            if (R[rfrm, ifrm]>reg_thrshld) * (reg_metric=='rss') or (D[rfrm, ifrm]>reg_thrshld) * (reg_metric=='adst'):

                # > resample images for alignment
                if reg_tool=='spm':
                    frsmpl = nimpa.resample_spm(
                        nii_frms[rfrm],
                        nii_frms[ifrm],
                        S[rfrm][ifrm],
                        intrp=1.,
                        outpath=rsmpl_opth,
                        pickname='flo',
                        del_ref_uncmpr=True,
                        del_flo_uncmpr=True,
                        del_out_uncmpr=True,
                    )
                
                elif reg_tool=='dipy':
                    rsmpld = nimpa.resample_dipy(
                        nii_frms[rfrm],
                        nii_frms[ifrm],
                        faff=S[rfrm][ifrm],
                        outpath=rsmpl_opth,
                        pickname='flo',
                        intrp=1)

                    frsmpl = rsmpld['fnii']


                fnii_aligned.append(frsmpl)
                niiim[ifrm, ...] = nimpa.getnii(frsmpl)

            else:
                fnii_aligned.append(nii_frms[ifrm])
                niiim[ifrm, ...] = nimpa.getnii(nii_frms[ifrm])
        
        
        # > remove NaNs
        niiim[np.isnan(niiim)] = 0
        
        # > save aligned UR frames
        nimpa.array2nii(
            niiim, niiref['affine'], faligned, descrip='AmyPET: aligned UR frames',
            trnsp=(niiref['transpose'].index(0), niiref['transpose'].index(1),
                   niiref['transpose'].index(2)), flip=niiref['flip'])


        #+++++++++++++++++++++++++++++++++++++++++++++++++++++
        # SINGLE UR FRAME  &  CoM CORRECTION
        #+++++++++++++++++++++++++++++++++++++++++++++++++++++
<<<<<<< HEAD
        # > preprocess the aligned PET into a single UR frame
        ur_frm = preproc_ur(faligned, outpath=niidir, com_correction=com_correction)
        fref = ur_frm['fcom']
=======
        # > preprocess the aligned PET into a single SUVr frame
        suvr_frm = preproc_suvr(faligned, outpath=niidir, com_correction=com_correction)
        fref = suvr_frm['fcom']
>>>>>>> 3a4d9509
        #+++++++++++++++++++++++++++++++++++++++++++++++++++++

        # > saved frames aligned and CoM-modified
        fniic_aligned = []
        niiim[:] = 0
        for i in range(len(fnii_aligned)):
            com_ = nimpa.centre_mass_corr(fnii_aligned[i], outpath=rsmpl_opth, com=ur_frm['com'])
            fniic_aligned.append(com_['fim'])
            niiim[i, ...] = nimpa.getnii(com_['fim'])

        # > save aligned UR frames
        tmp = nimpa.getnii(fref, output='all')
        nimpa.array2nii(
<<<<<<< HEAD
            niiim, tmp['affine'], faligned_c, descrip='AmyPET: aligned UR frames' + com_correction*(', CoM-modified'),
=======
            niiim, tmp['affine'], faligned_c, descrip='AmyPET: aligned SUVr frames' + com_correction*(', CoM-modified'),
>>>>>>> 3a4d9509
            trnsp=(tmp['transpose'].index(0), tmp['transpose'].index(1),
                   tmp['transpose'].index(2)), flip=tmp['flip'])
        # -----------------------------------------------

        # > output dictionary
        outdct = dict(ur={}, wide={})

        outdct['ur'] = {
            'fpet': faligned_c,
            'fur':fref,
            'fpeti':fniic_aligned,
            'outpath': niidir,
            'Metric': R,
            'faff': S}

        # > save static image which is not aligned
        if save_not_aligned:
            nii_noalign = np.zeros(niiim.shape, dtype=np.float32)
            for k, fnf in enumerate(nii_frms):
                nii_noalign[k, ...] = nimpa.getnii(fnf)

            nimpa.array2nii(
                nii_noalign, niiref['affine'], fnotaligned,
                descrip='AmyPET: unaligned UR frames',
                trnsp=(niiref['transpose'].index(0), niiref['transpose'].index(1),
                       niiref['transpose'].index(2)), flip=niiref['flip'])

            outdct['ur']['fpet_notaligned'] = fnotaligned

        #+++++++++++++++++++++++++++++++++++++++++++++++++++++
        # The remaining frames of static or fully dynamic PET
        #+++++++++++++++++++++++++++++++++++++++++++++++++++++

<<<<<<< HEAD
        # > indices of non-UR frames
        idx_r = [not f in stat_tdata['descr']['ur']['frms'] for f in stat_tdata['descr']['frms']]
=======
        # > indices of non-suvr frames
        idx_r = [not f in stat_tdata['descr']['suvr']['frms'] for f in stat_tdata['descr']['frms']]
>>>>>>> 3a4d9509

        falign = np.array([stat_tdata[f]['fnii'] for f in stat_tdata['descr']['frms']])
        ts = np.array(stat_tdata['descr']['timings'])

        aligned_wide = align_frames(
            list(falign[idx_r]),
            ts[idx_r],
            fref,
            Cnt,
            save4d=False, f4d=None,
            outpath=niidir)


        # > output files for affines
        S_w = [None for _ in range(nfrm)]

        # > motion metrics for any remaining frames
        R_w = np.zeros(nfrm)
        D_w = np.zeros(nfrm)

        # > output paths of aligned images for the static part
        fnii_aligned_w = [None for _ in range(nfrm)]

        niiim_ = np.zeros((nfrm,) + niiref['shape'], dtype=np.float32)

        # > index/counter for UR/SUVr frames and wide frames
        fsi = 0
        fwi = 0

        for fi, frm in enumerate(falign):
            if idx_r[fi]:
                S_w[fi] = aligned_wide['affines'][fwi]
                R_w[fi] = aligned_wide['metric'][fwi]
                D_w[fi] = aligned_wide['metric2'][fwi]
                fnii_aligned_w[fi] = aligned_wide['faligned'][fwi]
                niiim_[fi, ...] = nimpa.getnii(fnii_aligned_w[fi])
                fwi += 1
            else:
<<<<<<< HEAD
                # > already aligned as part of UR
                fnii_aligned_w[fi] = Path(outdct['ur']['fpeti'][fsi])
=======
                # > already aligned as part of SUVr
                fnii_aligned_w[fi] = Path(outdct['suvr']['fpeti'][fsi])
>>>>>>> 3a4d9509
                S_w[fi] = S[rfrm][fsi]
                R_w[fi] = R[rfrm][fsi]
                niiim_[fi, ...] = niiim[fsi,...]
                fsi += 1

        # > save aligned static/dynamic frames
        nimpa.array2nii(
            niiim_, niiref['affine'], faligned_s, descrip='AmyPET: aligned static frames',
            trnsp=(niiref['transpose'].index(0), niiref['transpose'].index(1),
                   niiref['transpose'].index(2)), flip=niiref['flip'])

        outdct['wide'] = {
            'fpet': faligned_s,
            'fpeti':fnii_aligned_w,
            'outpath': niidir,
            'Metric': R_w,
            'faff': S_w}

        np.save(falign_dct, outdct)
        #+++++++++++++++++++++++++++++++++++++++++++++++++++++
    else:
        outdct = np.load(falign_dct, allow_pickle=True)
        outdct = outdct.item()
 
    return outdct
# =====================================================================




# ========================================================================================
def align_break(
    niidat,
    aligned_ur,
    Cnt,
    reg_tool='spm',
    use_stored=False,
    ):
    
    ''' Align the Coffee-Break protocol data to Static/UR (SUVr) data
        to form one consistent dynamic 4D NIfTI image
        Arguments:
        - niidat:   dictionary of all input NIfTI series.
<<<<<<< HEAD
        - aligned_ur: dictionary of the alignment output for UR frames
=======
        - aligned_suvr: dictionary of the alignment output for SUVr frames
>>>>>>> 3a4d9509
        - reg_tool: the method of registration used in aligning PET frames,
                    by default it is SPM ('spm') with the alternative of
                    DIPY ('dipy')
        - frame_min_dur: 
        - decay_corr: 
    '''

    reg_fwhm = Cnt['align']['reg_fwhm']
    # > the threshold for the registration metric (combined trans. and rots) when deciding to apply the transformation
    reg_thrshld = Cnt['align']['reg_thrshld']
    # > registration cost function
    reg_costfun = Cnt['align']['reg_costfun']
    # > the shortest PET frame to be used for registration in the alignment process.
    # frame_min_dur=Cnt['align']['frame_min_dur']
    # > correct for decay between different series relative to the earliest one
    decay_corr=Cnt['align']['decay_corr'],

    # > identify coffee-break data if any
    bdyn_tdata = id_acq(niidat, acq_type='break')

    if not bdyn_tdata:
        log.info('no coffee-break protocol data detected.')
        return aligned_ur

    #-.-.-.-.-.-.-.-.-.-.-.-.-.-.-.-.-.-.-.-.-.-.-.-.-.-.-.-.-.-.-.-.
    if decay_corr:
        # > DECAY CORRECTION
        # > get the start time of each series for decay correction if requested
        ts = [sri['time'][0] for sri in niidat['descr']]
        # > index the earliest ref time
        i_tref = np.argmin(ts)
        idxs = list(range(len(ts)))
        idxs.pop(i_tref)
        i_tsrs = idxs
        # > time difference
        td = [ts[i]-ts[i_tref] for i in i_tsrs]
        if len(td)>1:
            raise ValueError('currently only one dynamic break is allowed - detected more than one')
        else:
            td = td[0]

        # > what tracer / radionuclide is used?
        istp = 'F18'*(niidat['tracer'] in f18group) + 'C11'*(niidat['tracer'] in c11group)

        # > decay constant using half-life
        lmbd = np.log(2) / nimpa.resources.riLUT[istp]['thalf']

        # > decay correction factor
        dcycrr = 1/np.exp(-lmbd * td)
    else:
        dcycrr = 1.
    #-.-.-.-.-.-.-.-.-.-.-.-.-.-.-.-.-.-.-.-.-.-.-.-.-.-.-.-.-.-.-.-.


    # # > output folder for mashed frames for registration/alignment
    # mniidir = niidat['outpath']/'mashed_break'
    # rsmpl_opth = mniidir/'aligned'
    # nimpa.create_dir(mniidir)
    # nimpa.create_dir(rsmpl_opth)


    tstudy = bdyn_tdata[bdyn_tdata['descr']['frms'][0]]['tstudy']
    
    # > output dictionary
    falign_dct = niidat['outpath']/'NIfTI_aligned'/f'Dynamic-early-frames_study-{tstudy}_aligned-to-UR-ref.npy'
    
    
    if use_stored and falign_dct.is_file():
        outdct = np.load(falign_dct, allow_pickle=True)
        return outdct.item()


    # > get the aligned wide/static NIfTI files
    faligned_stat = aligned_ur['wide']['fpeti']

    # > reference frame (UR by default)
    fref = aligned_ur['ur']['fur']


    # > dynamic frames to be aligned
    fniis = [bdyn_tdata[k]['fnii'] for k in bdyn_tdata['descr']['frms']]
    # > timings of the frames
    ts = np.array(bdyn_tdata['descr']['timings'])

    #----------------------------------
    aligned = align_frames(
        fniis,
        ts,
        fref,
        Cnt,
        reg_tool=reg_tool,
        save4d=False,
        outpath=niidat['outpath'])
    #----------------------------------


    #+++++++++++++++++++++++++++++++++++++++++++++++++++++++++
    # > number of frames for the whole study
    fall = aligned['faligned']+faligned_stat
    nfrma = len(fall)
    tmp = nimpa.getnii(aligned['faligned'][0], output='all')
    niia = np.zeros((nfrma,)+tmp['shape'], dtype=np.float32)
    for fi, frm in enumerate(aligned['faligned']):
        im_ = nimpa.getnii(frm)
        # > remove NaNs if any
        im_[np.isnan(im_)] = 0
        niia[fi, ...] = im_

    for fii, frm in enumerate(faligned_stat):
        im_ = dcycrr * nimpa.getnii(frm)
        # > remove NaNs if any
        im_[np.isnan(im_)] = 0
        niia[fi+1+fii, ...] = im_

    nfrm = niia.shape[0]
    # > output file
    falign_nii = niidat['outpath']/'NIfTI_aligned'/f'Dynamic-{nfrm}-frames_study-{tstudy}_aligned-to-UR-ref.nii.gz'

    # > save aligned frames
    nimpa.array2nii(
        niia,
        tmp['affine'],
        falign_nii,
        descrip='AmyPET: aligned dynamic frames',
        trnsp=(tmp['transpose'].index(0), tmp['transpose'].index(1),
               tmp['transpose'].index(2)),
        flip=tmp['flip'])

    #+++++++++++++++++++++++++++++++++++++++++++++++++++++++++

    outdct = dict(fpet=falign_nii, fpeti=fall, alignment=aligned)
    outdct.update(aligned_ur)
    np.save(falign_dct, outdct)

    return outdct
# ========================================================================================
<|MERGE_RESOLUTION|>--- conflicted
+++ resolved
@@ -491,17 +491,10 @@
         t_ = ''
 
     # > re-aligned output file names and output dictionary
-<<<<<<< HEAD
     faligned   = f'UR-aligned_{nsfrm}-summed-frames_' + nimpa.rem_chars(stat_tdata[stat_tdata['descr']['frms'][0]]['series']) + '.nii.gz'
     faligned_c = f'UR-aligned_{nsfrm}-summed-frames_' + com_correction*('CoM_') + nimpa.rem_chars(stat_tdata[stat_tdata['descr']['frms'][0]]['series']) + '.nii.gz'
     faligned_s = f'Aligned-{nfrm}-frames-to-UR_' + nimpa.rem_chars(stat_tdata[stat_tdata['descr']['frms'][0]]['series']) + '.nii.gz'
     falign_dct = f'Aligned-{nfrm}-frames-to-UR_{t_}_' + nimpa.rem_chars(stat_tdata[stat_tdata['descr']['frms'][0]]['series'])+'.npy'
-=======
-    faligned   = f'SUVr-aligned_{nsfrm}-frames_' + nimpa.rem_chars(stat_tdata[stat_tdata['descr']['frms'][0]]['series']) + '.nii.gz'
-    faligned_c = f'SUVr-aligned_{nsfrm}-frames_' + com_correction*('CoM_') + nimpa.rem_chars(stat_tdata[stat_tdata['descr']['frms'][0]]['series']) + '.nii.gz'
-    faligned_s = f'Aligned-{nfrm}-frames-to-SUVr_' + nimpa.rem_chars(stat_tdata[stat_tdata['descr']['frms'][0]]['series']) + '.nii.gz'
-    falign_dct = f'Aligned-{nfrm}-frames-to-SUVr_{t_}_' + nimpa.rem_chars(stat_tdata[stat_tdata['descr']['frms'][0]]['series'])+'.npy'
->>>>>>> 3a4d9509
     faligned = niidir_i/faligned
     faligned_s = niidir / faligned_s
     faligned_c = niidir_i / faligned_c
@@ -722,15 +715,9 @@
         #+++++++++++++++++++++++++++++++++++++++++++++++++++++
         # SINGLE UR FRAME  &  CoM CORRECTION
         #+++++++++++++++++++++++++++++++++++++++++++++++++++++
-<<<<<<< HEAD
         # > preprocess the aligned PET into a single UR frame
         ur_frm = preproc_ur(faligned, outpath=niidir, com_correction=com_correction)
         fref = ur_frm['fcom']
-=======
-        # > preprocess the aligned PET into a single SUVr frame
-        suvr_frm = preproc_suvr(faligned, outpath=niidir, com_correction=com_correction)
-        fref = suvr_frm['fcom']
->>>>>>> 3a4d9509
         #+++++++++++++++++++++++++++++++++++++++++++++++++++++
 
         # > saved frames aligned and CoM-modified
@@ -744,11 +731,7 @@
         # > save aligned UR frames
         tmp = nimpa.getnii(fref, output='all')
         nimpa.array2nii(
-<<<<<<< HEAD
             niiim, tmp['affine'], faligned_c, descrip='AmyPET: aligned UR frames' + com_correction*(', CoM-modified'),
-=======
-            niiim, tmp['affine'], faligned_c, descrip='AmyPET: aligned SUVr frames' + com_correction*(', CoM-modified'),
->>>>>>> 3a4d9509
             trnsp=(tmp['transpose'].index(0), tmp['transpose'].index(1),
                    tmp['transpose'].index(2)), flip=tmp['flip'])
         # -----------------------------------------------
@@ -782,13 +765,8 @@
         # The remaining frames of static or fully dynamic PET
         #+++++++++++++++++++++++++++++++++++++++++++++++++++++
 
-<<<<<<< HEAD
         # > indices of non-UR frames
         idx_r = [not f in stat_tdata['descr']['ur']['frms'] for f in stat_tdata['descr']['frms']]
-=======
-        # > indices of non-suvr frames
-        idx_r = [not f in stat_tdata['descr']['suvr']['frms'] for f in stat_tdata['descr']['frms']]
->>>>>>> 3a4d9509
 
         falign = np.array([stat_tdata[f]['fnii'] for f in stat_tdata['descr']['frms']])
         ts = np.array(stat_tdata['descr']['timings'])
@@ -827,13 +805,8 @@
                 niiim_[fi, ...] = nimpa.getnii(fnii_aligned_w[fi])
                 fwi += 1
             else:
-<<<<<<< HEAD
                 # > already aligned as part of UR
                 fnii_aligned_w[fi] = Path(outdct['ur']['fpeti'][fsi])
-=======
-                # > already aligned as part of SUVr
-                fnii_aligned_w[fi] = Path(outdct['suvr']['fpeti'][fsi])
->>>>>>> 3a4d9509
                 S_w[fi] = S[rfrm][fsi]
                 R_w[fi] = R[rfrm][fsi]
                 niiim_[fi, ...] = niiim[fsi,...]
@@ -877,11 +850,7 @@
         to form one consistent dynamic 4D NIfTI image
         Arguments:
         - niidat:   dictionary of all input NIfTI series.
-<<<<<<< HEAD
         - aligned_ur: dictionary of the alignment output for UR frames
-=======
-        - aligned_suvr: dictionary of the alignment output for SUVr frames
->>>>>>> 3a4d9509
         - reg_tool: the method of registration used in aligning PET frames,
                     by default it is SPM ('spm') with the alternative of
                     DIPY ('dipy')
