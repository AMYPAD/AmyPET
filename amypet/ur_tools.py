--- conflicted
+++ resolved
@@ -21,23 +21,13 @@
 
 log = logging.getLogger(__name__)
 
-nifti_ext = '.nii', '.nii.gz'
+nifti_ext = 'nii', 'nii.gz'
 dicom_ext = 'dcm', 'img', 'ima'
 
 
 # ========================================================================================
-<<<<<<< HEAD
-def preproc_ur(pet_path, frames=None, outpath=None, fname=None, com_correction=True, force=True):
-=======
-def preproc_ur(
-    pet_path,
-    frames=None,
-    outpath=None,
-    fname=None,
-    com_correction=True,
-    fwhm=0.,
-    force=True):
->>>>>>> f879a909
+def preproc_ur(pet_path, frames=None, outpath=None, fname=None, com_correction=True, fwhm=0.,
+               force=True):
     ''' Prepare the PET image for UR (aka SUVr) analysis.
         Arguments:
         - pet_path: path to the folder of DICOM images, or to the NIfTI file
@@ -121,8 +111,7 @@
     # > static image file path
     fstat = petout / fname
 
-    # > output dictionary
-    outdct = dict(fpet_framed=fpet_nii)
+    outdct = {'fpet_framed': fpet_nii}
 
     # > check if the static (for UR) file already exists
     if not fstat.is_file() or force:
@@ -133,13 +122,10 @@
             imstat = np.squeeze(imdct['im'])
 
         # > apply smoothing when requested
-        if fwhm>0:
-            fwhmstr = str(fwhm).replace('.','-')
-            fur_smo = petout / (fname.split('.nii')[0]+f'_smo-{fwhmstr}.nii.gz')
-            imsmo = nimpa.imsmooth(
-                imstat,
-                fwhm=fwhm,
-                voxsize=imdct['voxsize'])
+        if fwhm > 0:
+            fwhmstr = str(fwhm).replace('.', '-')
+            fur_smo = petout / (fname.split('.nii')[0] + f'_smo-{fwhmstr}.nii.gz')
+            imsmo = nimpa.imsmooth(imstat, fwhm=fwhm, voxsize=imdct['voxsize'])
 
             nimpa.array2nii(
                 imsmo, imdct['affine'], fur_smo,
@@ -148,7 +134,6 @@
 
             outdct['fur_smo'] = fur_smo
 
-
         nimpa.array2nii(
             imstat, imdct['affine'], fstat,
             trnsp=(imdct['transpose'].index(0), imdct['transpose'].index(1),
@@ -160,28 +145,20 @@
 
         if com_correction:
             fur_com = nimpa.centre_mass_corr(fstat, outpath=petout)
-<<<<<<< HEAD
             log.info(
                 f'Centre-of-mass corrected uptake ratio (UR) image has been saved to: {fur_com}')
-=======
-            log.info(f'Centre-of-mass corrected uptake ratio (UR) image has been saved to: {fur_com}')
             outdct['fcom'] = fur_com['fim']
             outdct['com'] = fur_com['com_abs']
 
             # > the same for the smoothed
-            if fwhm>0:
-                fur_smo_com = nimpa.centre_mass_corr(fur_smo, outpath=petout, com=fur_com['com_abs'])
+            if fwhm > 0:
+                fur_smo_com = nimpa.centre_mass_corr(fur_smo, outpath=petout,
+                                                     com=fur_com['com_abs'])
                 outdct['fcom_smo'] = fur_smo_com['fim']
-        
+
     # ------------------------------------------
 
     return outdct
-
->>>>>>> f879a909
-
-    # ------------------------------------------
-
-    return {'fpet_nii': fpet_nii, 'fur': fstat, 'fcom': fur_com['fim'], 'com': fur_com['com_abs']}
 
 
 # ========================================================================================
