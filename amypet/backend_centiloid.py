"""Centiloid pipeline

Usage:
  centiloid [options] <fpets> <fmris>

Arguments:
  <fpets>  : PET NIfTI directory [default: DirChooser]
  <fmris>  : MRI NIfTI directory [default: DirChooser]

Options:
  --outpath FILE  : Output directory
  --visual  : whether to plot
"""

__author__ = ("Pawel J Markiewicz", "Casper da Costa-Luis")
__copyright__ = "Copyright 2022"

import logging
import os
import pickle
from pathlib import Path
from typing import Optional

import matplotlib.pyplot as plt
import numpy as np
import spm12
from miutil.fdio import hasext, nsort
from niftypet import nimpa

from .utils import cl_anchor_fldr, cl_masks_fldr

log = logging.getLogger(__name__)


# ----------------------------------------------------------------------
def load_masks(mskpath, voxsz: int = 2):
    ''' Load the Centiloid PET masks for calculating
        the SUVr to then convert it to Centiloid.

        Return the paths to the masks and the masks themselves
        Options:
        - voxsz: voxel size used in the normalised PET/MR images
                 and the atlas mask.  Default is 2 mm.
    '''

    voxsz = int(voxsz)

    if voxsz not in [1, 2]:
        raise ValueError('Incorrect voxel size - only 1 and 2 are accepted.')

    log.info('loading CL masks...')
    fmasks = {
        'cg': mskpath / f'voi_CerebGry_{voxsz}mm.nii', 'wc': mskpath / f'voi_WhlCbl_{voxsz}mm.nii',
        'wcb': mskpath / f'voi_WhlCblBrnStm_{voxsz}mm.nii',
        'pns': mskpath / f'voi_Pons_{voxsz}mm.nii', 'ctx': mskpath / f'voi_ctx_{voxsz}mm.nii'}
    masks = {fmsk: nimpa.getnii(fmasks[fmsk]) for fmsk in fmasks}

    return fmasks, masks

#--------------------------------------------------------------------
def sort_input(fpets, fmris, flip_pet=None):
    ''' Classify input data of PET and MRI and optionally flip PET
        if needed.
        Arguments:
        - fpets:    list or string or Path to PET image(s)
        - fmris:    list or string or Path to MRI image(s)
        - flip_pet: a list of flips (3D tuples) which flip any dimension
                    of the 3D PET image (z,y,x); the list has to have the
                    same length as the lists of `fpets` and `fmris`.
    '''

    if isinstance(fpets, (str, Path)) and isinstance(fmris, (str, Path)):
        # when single PET and MR files are given
        if os.path.isfile(fpets) and os.path.isfile(fmris):
            pet_mr_list = [[fpets], [fmris]]
        # when folder paths are given for PET and MRI files
        # the content is sorted for both PET and MRI and then matched
        # according to the order
        elif os.path.isdir(fpets) and os.path.isdir(fmris):
            fp = nsort(
                os.path.join(fpets, f) for f in os.listdir(fpets) if hasext(f, ('nii', 'nii.gz')))
            fm = nsort(
                os.path.join(fmris, f) for f in os.listdir(fmris) if hasext(f, ('nii', 'nii.gz')))
            pet_mr_list = [fp, fm]
        else:
            raise ValueError('unrecognised or unmatched input for PET and MRI image data')
    elif isinstance(fpets, list) and isinstance(fmris, list):
        if len(fpets) != len(fmris):
            raise ValueError('the number of PET and MRI files have to match!')
        # check if all files exists
        if not all(os.path.isfile(f) and hasext(f, ('nii', 'nii.gz')) for f in fpets) or not all(
                os.path.isfile(f) and hasext(f, ('nii', 'nii.gz')) for f in fmris):
            raise ValueError('the number of paired files do not match')
        pet_mr_list = [fpets, fmris]
    else:
        raise ValueError('unrecognised input image data')

    # -------------------------------------------------------------
    if flip_pet is not None:
        if isinstance(flip_pet, tuple) and len(pet_mr_list[0]) == 1:
            flips = [flip_pet]
        elif isinstance(flip_pet, list) and len(flip_pet) == len(pet_mr_list[0]):
            flips = flip_pet
        else:
            log.warning('the flip definition is not compatible with the list of PET images')
    else:
        flips = [None] * len(pet_mr_list[0])
    # -------------------------------------------------------------

    return pet_mr_list, flips
#--------------------------------------------------------------------



def run(fpets, fmris, tracer='pib', flip_pet=None, bias_corr=True,
        cmass_corr_pet=True, stage='f', voxsz: int = 2, outpath=None, use_stored=False,
        visual=False, climage=True, cl_anchor_path: Optional[Path] = None):
    """
    Process centiloid (CL) using input file lists for PET and MRI
    images, `fpets` and `fmris` (must be in NIfTI format).
    Args:
      outpath: path to the output folder
      bias_corr: bias filed correction for the MR image (True/False)
      tracer: specifies what tracer is being used and so the right
              transformation is used; by default it is PiB.  Currently
              [18F]flutemetamol, 'flute', and [18F]florbetaben, 'fbb'
              are supported.
              IMPORTANT: when calibrating a new tracer, ensure that
              `tracer`='new'.
      stage: processes the data up to:
             (1) registration - both PET and MRI are registered
             to MNI space, `stage`='r'
             (2) normalisation - includes the non-linear MRI 
             registration and segmentation, `stage`='n'
             (3) Centiloid process/scaling, `stage`='c'
             (4) Full with visualisation, `stage`='f' (default)
      cmass_corr_pet: correct PET centre of mass if True (default)

      voxsz: voxel size for SPM normalisation writing function
             (output MR and PET images will have this voxel size).
      flip_pet: a list of flips (3D tuples) which flip any dimension
               of the 3D PET image (z,y,x); the list has to have the
               same length as the lists of `fpets` and `fmris`
      use_stored: if True, looks for already saved normalised PET
                images and loads them to avoid processing time;
                works only when `outpath` is provided.
      visual: SPM-based progress visualisations of image registration or
              or image normalisation.
      climage: outputs the CL-converted PET image in the MNI space
      cl_anchor_path: The path where optional CL anchor dictionary is
                saved.
    """

    # > the processing stage must be one of registration 'r',
    # > normalisation 'n', CL scaling 'c' or full 'f':
    if not stage in ['r', 'n', 'c', 'f']:
        raise ValueError('unrecognised processing stage')

    # > output dictionary file name
    # > if exists and requested, it will be loaded without computing.
    if outpath is not None:
        fcldct = Path(outpath)/f'CL_output_stage-{stage}.npy'
        if use_stored and fcldct.is_file():
            out = np.load(fcldct, allow_pickle=True)
            out = out.item()
            return out
    else:
        fcldct = None


    # supported F-18 tracers
    f18_tracers = ['fbp', 'fbb', 'flute']

    spm_path = Path(spm12.spm_dir()) #_eng <<<<<<<<<<<<<<<<<<<<<<<<<<<<<<<<<<<<<<<<

    out = {}                                           # output dictionary
    tmpl_avg = spm_path / 'canonical' / 'avg152T1.nii' # template path


    pet_mr_list, flips = sort_input(fpets, fmris, flip_pet=None)

    # -------------------------------------------------------------
    # > get the CL masks
    fmasks, masks = load_masks(cl_masks_fldr, voxsz=voxsz)
    # -------------------------------------------------------------

    log.info('iterate through all the input data...')

    fi = -1
    for fpet, fmri in zip(*pet_mr_list):

        fi += 1
        # > make the files Path objects
        fpet, fmri = Path(fpet), Path(fmri)
        opth = Path(fpet.parent if outpath is None else outpath)

        # > create output dictionary and folder specific to the PET
        # > file which will be CL quantified; name of the folder
        # > and dictionary output is based on PET name
        onm = fpet.name.rsplit('.nii', 1)[0]
        spth = opth / onm
        out[onm] = {'opth': spth, 'fpet': fpet, 'fmri': fmri}

        # >output path for centre of mass alignment and registration
        opthc = spth / 'centre-of-mass'
        opthr = spth / 'registration'
        opthn = spth / 'normalisation'
        optho = spth / 'normalised'
        opths = spth / 'suvr'
        opthi = spth / 'cl-image'

        # > find if the normalised PET is already there
        if optho.is_dir():
            fnpets = [f for f in optho.iterdir() if fpet.name.split('.nii')[0] in f.name]
        else:
            fnpets = []


        # run bias field correction unless cancelled
        if bias_corr:
            log.info(f'subject {onm}: running MR bias field correction')
            out[onm]['n4'] = nimpa.bias_field_correction(fmri, executable='sitk', outpath=spth)
            fmri = out[onm]['n4']['fim']

        
        # > check if flipping the PET is requested
        if flips[fi] is not None and any(flips[fi]):
            flip = flips[fi]
        else:
            flip = None

<<<<<<< HEAD
        if cmass_corr_pet:
            log.info(f'subject {onm}: centre of mass correction')
            # > modify for the centre of mass being at O(0,0,0)
            # > check first if PET is already modified
            tmp = nimpa.getnii(fpet, output='all')
            try: dscr = tmp['hdr']['descrip'].item().decode()
            except: dscr=None
            if isinstance(dscr, str) and 'CoM-modified' in dscr:
                out[onm]['petc']  = petc = dict(fim=fpet)
                log.info('the PET data is already modified for the centre of mass.')
            elif dscr is None and 'com-modified' in fpet.name:
                out[onm]['petc'] = petc = dict(fim=fpet)
                log.info('the PET data is already modified for the centre of mass.')
            else:
                out[onm]['petc'] = petc = nimpa.centre_mass_corr(fpet, flip=flip, outpath=opthc)
=======
        log.info(f'subject {onm}: centre of mass correction')
        # > modify for the centre of mass being at O(0,0,0)
        # > check first if PET is already modified
        tmp = nimpa.getnii(fpet, output='all')
        try: dscr = tmp['hdr']['descrip'].item().decode()
        except: dscr=None
        if isinstance(dscr, str) and 'CoM-modified' in dscr:
            out[onm]['petc']  = petc = dict(fim=fpet)
            log.info('the PET data is already modified for the centre of mass.')
        elif dscr is None and 'com-modified' in fpet.name:
            out[onm]['petc'] = petc = dict(fim=fpet)
            log.info('the PET data is already modified for the centre of mass.')
>>>>>>> e3a7f9c5
        else:
            out[onm]['petc'] = petc = dict(fim=fpet)
            log.info('PET image has NOT been corrected for the centre of mass.')
        
        # > centre of mass correction for the MR part
        out[onm]['mric'] = mric = nimpa.centre_mass_corr(fmri, outpath=opthc)

        log.info(f'subject {onm}: MR registration to MNI space')
        out[onm]['reg1'] = reg1 = spm12.coreg_spm(
            tmpl_avg,
            mric['fim'],
            fwhm_ref=0,
            fwhm_flo=3,
            outpath=opthr,
            fname_aff="",
            fcomment="",
            pickname="ref",
            costfun="nmi",
            graphics=1,
            visual=int(visual),
            del_uncmpr=True,
            save_arr=True,
            save_txt=True,
            modify_nii=True,
        )

        log.info(f'subject {onm}: PET -> MR registration')
        out[onm]['reg2'] = reg2 = spm12.coreg_spm(
            reg1['freg'],
            petc['fim'],
            fwhm_ref=3,
            fwhm_flo=6,
            outpath=opthr,
            fname_aff="",
            fcomment='_mr-reg',
            pickname="ref",
            costfun="nmi",
            graphics=1,
            visual=int(visual),
            del_uncmpr=True,
            save_arr=True,
            save_txt=True,
            modify_nii=True,
        )

        if stage=='r':
            if fcldct is not None:
                np.save(fcldct, out)
            return out

        log.info(f'subject {onm}: MR normalisation/segmentation...')
        out[onm]['norm'] = norm = spm12.seg_spm(reg1['freg'], spm_path, outpath=opthn,
                                                store_nat_gm=True, store_nat_wm=False,
                                                store_nat_csf=True, store_fwd=True,
                                                store_inv=True, visual=visual)
        # > normalise
        list4norm = [reg1['freg'] + ',1', reg2['freg'] + ',1']
        out[onm]['fnorm'] = spm12.normw_spm(norm['fordef'], list4norm, voxsz=float(voxsz),
                                            outpath=optho)

        log.info(f'subject {onm}: load normalised PET image...')
        fnpets = [
            f for f in optho.iterdir()
            if fpet.name.split('.nii')[0] in f.name and 'n4bias' not in f.name.lower()]
        # and 'mr' not in f.name.lower()

        if len(fnpets) == 0:
            raise ValueError('could not find normalised PET image files')
        elif len(fnpets) > 1:
            raise ValueError('too many potential normalised PET image files found')

        npet_dct = nimpa.getnii(fnpets[0], output='all')
        npet = npet_dct['im']
        npet[np.isnan(npet)] = 0 # get rid of NaNs

        # npet[npet<0] = 0

        # > extract mean values and SUVr
        out[onm]['avgvoi'] = avgvoi = {fmsk: np.mean(npet[masks[fmsk] > 0]) for fmsk in fmasks}
        out[onm]['suvr'] = suvr = {
            fmsk: avgvoi['ctx'] / avgvoi[fmsk]
            for fmsk in fmasks if fmsk != 'ctx'}

        if stage=='n':
            if fcldct is not None:
                np.save(fcldct, out)
            return out

        # **************************************************************
        # C E N T I L O I D   S C A L I N G
        # **************************************************************
        # ---------------------------------
        # > path to anchor point dictionary
        if cl_anchor_path is None:
            cl_fldr = cl_anchor_fldr
        else:
            cl_fldr = Path(cl_anchor_path)
        assert cl_fldr.is_dir()
        # ---------------------------------

        # ---------------------------------
        # > centiloid transformation for PiB
        pth = cl_fldr / 'CL_PiB_anchors.pkl'

        if not os.path.isfile(pth):
            tracer = 'new'
            log.warning('Could not find the PiB CL anchor point definitions/tables')
        else:
            log.info(f'using the following CL anchor table:\n   {pth}')

        with open(pth, 'rb') as f:
            CLA = pickle.load(f)
        # ---------------------------------

        # ---------------------------------
        # > centiloid transformation for PiB
        # > check if SUVr transformation is needed for F-18 tracers
        if tracer in f18_tracers:
            pth = cl_fldr / f'suvr_{tracer}_to_suvr_pib__transform.pkl'

            if not os.path.isfile(pth):
                log.warning(
                    'The conversion dictionary/table for the specified tracer is not found')
            else:
                with open(pth, 'rb') as f:
                    CNV = pickle.load(f)
                print('loaded SUVr transformations for tracer:', tracer)

                # > save the PiB converted SUVrs
                out[onm]['suvr_pib_calc'] = suvr_pib_calc = {
                    fmsk: (suvr[fmsk] - CNV[fmsk]['b_std']) / CNV[fmsk]['m_std']
                    for fmsk in fmasks if fmsk != 'ctx'}

                # > save the linear transformation parameters
                out[onm]['suvr_pib_calc_transf'] = {
                    fmsk: (CNV[fmsk]['m_std'], CNV[fmsk]['b_std'])
                    for fmsk in fmasks if fmsk != 'ctx'}

            # > used now the new PiB converted SUVrs
            suvr = suvr_pib_calc
        # ---------------------------------

        if tracer != 'new':
            out[onm]['cl'] = cl = {
                fmsk: 100 * (suvr[fmsk] - CLA[fmsk][0]) / (CLA[fmsk][1] - CLA[fmsk][0])
                for fmsk in fmasks if fmsk != 'ctx'}

        # **************************************************************

        # -*-*-*-*-*-*-*-*-*-*-*-*-*-*-*-*-*-*-*-*-*-*-*-*-*-*-*-*-*-*-*
        # > output the CL-converted PET image in the MNI space
        if climage and tracer != 'new':

            for refvoi in fmasks:
                if refvoi == 'ctx':
                    continue

                refavg = out[onm]['avgvoi'][refvoi]

                # > obtain the SUVr image for the given reference VOI
                npet_suvr = npet / refavg

                # > convert to PiB scale if it is an F18 tracer
                if tracer in f18_tracers:
                    npet_suvr = (npet_suvr - CNV[refvoi]['b_std']) / CNV[refvoi]['m_std']

                # > convert the (PiB) SUVr image to CL scale
                npet_cl = 100 * (npet_suvr - CLA[refvoi][0]) / (CLA[refvoi][1] - CLA[refvoi][0])

                # > get the CL global value by applying the CTX mask
                cl_ = np.mean(npet_cl[masks['ctx'].astype(bool)])

                cl_refvoi = cl[refvoi]
                if tracer != 'new' and abs(cl_ - cl_refvoi) < 0.25:
                    # > save the CL-converted file
                    nimpa.create_dir(opthi)
                    fout = opthi / ('CL_image_ref-' + refvoi + fnpets[0].name.split('.nii')[0] +
                                    '.nii.gz')
                    nimpa.array2nii(
                        npet_cl, npet_dct['affine'], fout,
                        trnsp=(npet_dct['transpose'].index(0), npet_dct['transpose'].index(1),
                               npet_dct['transpose'].index(2)), flip=npet_dct['flip'])

                elif tracer != 'new' and abs(cl_ - cl_refvoi) > 0.25:
                    log.warning('The CL of CL-converted image is different to the calculated CL'
                                f' (CL_img={cl_:.4f} vs CL={cl_refvoi:.4f}).')
                    log.warning('The CL image has not been generated!')
                else:
                    log.warning('The CL image has not been generated due to new tracer being used')
        # -*-*-*-*-*-*-*-*-*-*-*-*-*-*-*-*-*-*-*-*-*-*-*-*-*-*-*-*-*-*-*

        if not stage=='f':
            if fcldct is not None:
                np.save(fcldct, out)
            return out

        # -------------------------------------------------------------
        # VISUALISATION
        # pick masks for visualisation
        msk = 'ctx'
        mskr = 'wc' # 'pons'#

        showpet = nimpa.imsmooth(npet.astype(np.float32), voxsize=npet_dct['voxsize'], fwhm=3.)

        nimpa.create_dir(opths)

        # - - - - - - - - - - - - - - - - - - - - - - - - - - - - - - -
        # transaxial tiling for QC
        # choose the shape of the mosaic/tiled image
        izs = np.array([[30, 40, 50], [60, 70, 80]])

        # get the shape of the mosaic
        shp = izs.shape

        # initialise mosaic for PET and masks
        mscp_t = np.zeros((shp[0], shp[1]) + showpet[0, ...].shape, dtype=np.float32)
        mscm_t = mscp_t.copy()

        # fill in the images
        for i in range(shp[0]):
            for j in range(shp[1]):
                mscp_t[i, j, ...] = showpet[izs[i, j], ...]
                mscm_t[i, j, ...] = masks[msk][izs[i, j], ...] + masks[mskr][izs[i, j], ...]

        # reshape for the final touch
        mscp_t = mscp_t.swapaxes(1, 2)
        mscm_t = mscm_t.swapaxes(1, 2)
        mscp_t = mscp_t.reshape(shp[0] * showpet.shape[1], shp[1] * showpet.shape[2])
        mscm_t = mscm_t.reshape(shp[0] * showpet.shape[1], shp[1] * showpet.shape[2])

        # - - - - - - - - - - - - - - - - - - - - - - - - - - - - - - -
        # Sagittal tiling for QC

        # choose the shape of the mosaic/tiled image
        ixs = np.array([[20, 30, 40], [50, 60, 70]])

        # get the shape of the mosaic
        shp = ixs.shape

        # initialise mosaic for PET and masks
        mscp_s = np.zeros((shp[0], shp[1]) + showpet[..., 0].shape, dtype=np.float32)
        mscm_s = mscp_s.copy()

        # fill in the images
        for i in range(shp[0]):
            for j in range(shp[1]):
                mscp_s[i, j, ...] = showpet[..., ixs[i, j]]
                mscm_s[i, j, ...] = masks[msk][..., ixs[i, j]] + masks[mskr][..., ixs[i, j]]

        # reshape for the final touch
        mscp_s = mscp_s.swapaxes(1, 2)
        mscm_s = mscm_s.swapaxes(1, 2)
        mscp_s = mscp_s.reshape(shp[0] * showpet.shape[0], shp[1] * showpet.shape[1])
        mscm_s = mscm_s.reshape(shp[0] * showpet.shape[0], shp[1] * showpet.shape[1])

        # - - - - - - - - - - - - - - - - - - - - - - - - - - - - - - -
        fig, ax = plt.subplots(2, 1, figsize=(9, 12))

        thrsh = 0.9 * showpet.max()

        ax[0].imshow(mscp_t, cmap='magma', vmax=thrsh)
        ax[0].imshow(mscm_t, cmap='gray_r', alpha=0.25)
        ax[0].set_axis_off()
        ax[0].set_title(f'{onm}: transaxial centiloid sampling')

        ax[1].imshow(mscp_s, cmap='magma', vmax=thrsh)
        ax[1].imshow(mscm_s, cmap='gray_r', alpha=0.25)
        ax[1].set_axis_off()
        ax[1].set_title(f'{onm} sagittal centiloid sampling')

        suvrstr = ",   ".join([
            f"PiB transformed: $SUVR_{{WC}}=${suvr['wc']:.3f}", f"$SUVR_{{GMC}}=${suvr['cg']:.3f}",
            f"$SUVR_{{CBS}}=${suvr['wcb']:.3f}", f"$SUVR_{{PNS}}=${suvr['pns']:.3f}"])
        ax[1].text(0, 190, suvrstr, fontsize=12)

        if tracer != 'new':
            clstr = ",   ".join([
                f"$CL_{{WC}}=${cl['wc']:.1f}", f"$CL_{{GMC}}=${cl['cg']:.1f}",
                f"$CL_{{CBS}}=${cl['wcb']:.1f}", f"$CL_{{PNS}}=${cl['pns']:.1f}"])
            ax[1].text(0, 205, clstr, fontsize=12)

        plt.tight_layout()
        fig.subplots_adjust(left=0.05, right=0.95, bottom=0.05, top=0.95, hspace=0.1, wspace=0.1)

        fqcpng = opths / f'{onm}_CL-SUVr_mask_PET_sampling.png'
        plt.savefig(fqcpng, dpi=150, facecolor='auto', edgecolor='auto')
        out[onm]['_amypet_imscroll'] = fig
        plt.close('all')
        out[onm]['fqc'] = fqcpng

    if fcldct is not None:
        np.save(fcldct, out)

    return out<|MERGE_RESOLUTION|>--- conflicted
+++ resolved
@@ -229,7 +229,7 @@
         else:
             flip = None
 
-<<<<<<< HEAD
+
         if cmass_corr_pet:
             log.info(f'subject {onm}: centre of mass correction')
             # > modify for the centre of mass being at O(0,0,0)
@@ -245,20 +245,6 @@
                 log.info('the PET data is already modified for the centre of mass.')
             else:
                 out[onm]['petc'] = petc = nimpa.centre_mass_corr(fpet, flip=flip, outpath=opthc)
-=======
-        log.info(f'subject {onm}: centre of mass correction')
-        # > modify for the centre of mass being at O(0,0,0)
-        # > check first if PET is already modified
-        tmp = nimpa.getnii(fpet, output='all')
-        try: dscr = tmp['hdr']['descrip'].item().decode()
-        except: dscr=None
-        if isinstance(dscr, str) and 'CoM-modified' in dscr:
-            out[onm]['petc']  = petc = dict(fim=fpet)
-            log.info('the PET data is already modified for the centre of mass.')
-        elif dscr is None and 'com-modified' in fpet.name:
-            out[onm]['petc'] = petc = dict(fim=fpet)
-            log.info('the PET data is already modified for the centre of mass.')
->>>>>>> e3a7f9c5
         else:
             out[onm]['petc'] = petc = dict(fim=fpet)
             log.info('PET image has NOT been corrected for the centre of mass.')
